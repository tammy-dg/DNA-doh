--- conflicted
+++ resolved
@@ -123,8 +123,6 @@
 # --------------------------------------------------------------------------------------
 
 
-<<<<<<< HEAD
-=======
 PID_WIDTH = 6  # number of digits in PID
 
 
@@ -150,7 +148,6 @@
     weight: Optional[float] = None
 
 
->>>>>>> 9b96160c
 class PersonGenerator:
     """Generate a person given a set of parameters."""
 
@@ -171,13 +168,9 @@
 
     def make(self, reference, individual, pid):
         """Generate a new random person."""
-<<<<<<< HEAD
-        person = util.Person(genome=individual, pid=pid)
-=======
         person = Person(pid=self._make_pid(pid), genome=individual)
->>>>>>> 9b96160c
-        for meth in (self.make_age, self.make_gsex, self.make_weight):
-            meth(person, reference, individual)
+        for method in (self.make_age, self.make_gsex, self.make_weight):
+            method(person, reference, individual)
         return person
 
     def make_age(self, person, reference, individual):
@@ -285,11 +278,7 @@
 def _write_variants(options, genomes, people):
     """Write one variant file per person."""
     for person in people:
-<<<<<<< HEAD
         filename = util.filename_person(options.output_stem, person.pid)
-=======
-        filename = f"{options.output_stem}-pid{person.pid}.csv"
->>>>>>> 9b96160c
         with open(filename, "w") as raw:
             writer = csv.DictWriter(raw, fieldnames=["location", "base"])
             writer.writeheader()
@@ -406,14 +395,7 @@
         options.max_num_other_mutations,
     )
     pg = PersonGenerator()
-<<<<<<< HEAD
-    people = [
-        pg.make(genomes.reference, ind, pid + 1)
-        for (pid, ind) in enumerate(genomes.individuals)
-    ]
-=======
     people = [pg.make(genomes.reference, ind, i + 1) for (i, ind) in enumerate(genomes.individuals)]
->>>>>>> 9b96160c
     adjust_all(genomes, people, adjust_weight)
     return genomes, people
 
